--- conflicted
+++ resolved
@@ -1,4 +1,3 @@
-<<<<<<< HEAD
 # Phase 2: Մ�������(�X��  
 opencv-python==4.8.1.78
 numpy==1.24.3
@@ -26,18 +25,3 @@
 black==23.7.0
 flake8==6.0.0
 mypy==1.5.1
-=======
-# Phase 2: Dynamic Camera Stream Generation Dependencies
-opencv-python>=4.8.0
-numpy>=1.24.0
-pillow>=10.0.0
-threading2>=0.1.4
-
-# Additional dependencies for dynamic content
-matplotlib>=3.7.0
-scipy>=1.10.0
-
-# Future phases
-# djitellopy>=2.5.0  # For Phase 1 compatibility
-# pyyaml>=6.0        # For configuration files
->>>>>>> df3261af
